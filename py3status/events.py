import select
import sys

from threading import Thread
from time import time
from subprocess import Popen, call, PIPE
from syslog import syslog, LOG_INFO, LOG_WARNING
from json import loads

from py3status.profiling import profile


class IOPoller:
    """
    This class implements a predictive and timing-out I/O reader
    using select and the poll() mechanism for greater compatibility.
    """

    def __init__(self, io, eventmask=select.POLLIN):
        """
        Our default is to read (POLLIN) the specified 'io' file descriptor.
        """
        self.io = io
        self.poller = select.poll()
        self.poller.register(io, eventmask)

    def readline(self, timeout=500):
        """
        Try to read our I/O for 'timeout' milliseconds, return None otherwise.
        This makes calling and reading I/O non blocking !
        """
        poll_result = self.poller.poll(timeout)
        if poll_result:
            line = self.io.readline().strip()
            if self.io == sys.stdin and line == '[':
                # skip first event line wrt issue #19
                line = self.io.readline().strip()
            try:
                # python3 compatibility code
                line = line.decode()
            except (AttributeError, UnicodeDecodeError):
                pass
            return line
        else:
            return None


class Events(Thread):
    """
    This class is responsible for dispatching event JSONs sent by the i3bar.
    """

    def __init__(self, py3_wrapper):
        """
        We need to poll stdin to receive i3bar messages.
        """
        Thread.__init__(self)
        self.config = py3_wrapper.config
        self.i3s_config = py3_wrapper.i3status_thread.config
        self.last_refresh_ts = time()
        self.lock = py3_wrapper.lock
        self.modules = py3_wrapper.modules
        self.on_click = self.i3s_config['on_click']
        self.poller_inp = IOPoller(sys.stdin)
        self.py3_wrapper = py3_wrapper

    def dispatch(self, module, obj, event):
        """
        Dispatch the event or enforce the default clear cache action.
        """
        module_name = '{} {}'.format(module.module_name,
                                     module.module_inst).strip()
        #
        if module.click_events:
            # module accepts click_events, use it
            module.click_event(event)
            if self.config['debug']:
                syslog(LOG_INFO, 'dispatching event {}'.format(event))
        else:
            # default button 2 action is to clear this method's cache
            if self.config['debug']:
                syslog(LOG_INFO, 'dispatching default event {}'.format(event))

        # to make the bar more responsive to users we ask for a refresh
        # of the module or of i3status if the module is an i3status one
        self.refresh(module_name)

    def i3bar_click_events_module(self):
        """
        Detect the presence of the special i3bar_click_events.py module.

        When py3status detects a module named 'i3bar_click_events.py',
        it will dispatch i3status click events to this module so you can catch
        them and trigger any function call based on the event.
        """
        for module in self.modules.values():
            if not module.click_events:
                continue
            if module.module_name == 'i3bar_click_events.py':
                return module
        else:
            return False

    def refresh(self, module_name):
        """
        Force a cache expiration for all the methods of the given module.

        We rate limit the i3status refresh to 100ms.
        """
        module = self.modules.get(module_name)
        if module is not None:
            if self.config['debug']:
                syslog(LOG_INFO, 'refresh module {}'.format(module_name))
            module.force_update()
        else:
            if time() > (self.last_refresh_ts + 0.1):
                if self.config['debug']:
                    syslog(
                        LOG_INFO,
                        'refresh i3status for module {}'.format(module_name))
                call(['killall', '-s', 'USR1', 'i3status'])
                self.last_refresh_ts = time()

    def refresh_all(self, module_name):
        """
        Force a full refresh of py3status and i3status modules by sending
        a SIGUSR1 signal to py3status.

        We rate limit this command to 100ms for obvious abusive behavior.
        """
        if time() > (self.last_refresh_ts + 0.1):
            call(['killall', '-s', 'USR1', 'py3status'])
            self.last_refresh_ts = time()

    def on_click_dispatcher(self, module_name, command):
        """
        Dispatch on_click config parameters to either:
            - Our own methods for special py3status commands (listed below)
            - The i3-msg program which is part of i3wm
        """
        py3_commands = ['refresh', 'refresh_all']
        if command is None:
            return
        elif command in py3_commands:
            # this is a py3status command handled by this class
            method = getattr(self, command)
            method(module_name)
        else:
            # this is a i3 message
            self.i3_msg(module_name, command)

            # to make the bar more responsive to users we ask for a refresh
            # of the module or of i3status if the module is an i3status one
            self.refresh(module_name)

    @staticmethod
    def i3_msg(module_name, command):
        """
        Execute the given i3 message and log its output.
        """
        i3_msg_pipe = Popen(['i3-msg', command], stdout=PIPE)
        syslog(LOG_INFO, 'i3-msg module="{}" command="{}" stdout={}'.format(
            module_name, command, i3_msg_pipe.stdout.read()))

    def process_event(self, module_name, event):
        """
        Process the event for the named module.
        Events may have been declared in i3status.conf, modules may have
        on_click() functions. There is a default middle click event etc.
        """
        button = event.get('button', 0)
        default_event = False
        dispatched = False
        # execute any configured i3-msg command
        if self.on_click.get(module_name, {}).get(button):
            self.on_click_dispatcher(module_name,
                                     self.on_click[module_name].get(button))
            dispatched = True
        # otherwise setup default action on button 2 press
        elif button == 2:
            default_event = True

        for module in self.modules.values():
            # skip modules not supporting click_events
            # unless we have a default_event set
            if not module.click_events and not default_event:
                continue

            # check for the method name/instance
            if ' ' in module_name:
                name, instance = module_name.split(' ')
            else:
                name, instance = module_name, None
            for obj in module.methods.values():
                if name == obj['name']:
                    if instance:
                        if instance == obj['instance']:
                            self.dispatch(module, obj, event)
                            dispatched = True
                            break
                    else:
                        self.dispatch(module, obj, event)
                        dispatched = True
                        break

        # fall back to i3bar_click_events.py module if present
        if not dispatched:
            module = self.i3bar_click_events_module()
            if module:
                if self.config['debug']:
                    syslog(LOG_INFO, 'dispatching event to i3bar_click_events')
                self.dispatch(module, obj, event)

    @profile
    def run(self):
        """
        Wait for an i3bar JSON event, then find the right module to dispatch
        the message to based on the 'name' and 'instance' of the event.

        In case the module does NOT support click_events, the default
        implementation is to clear the module's cache
        when the MIDDLE button (2) is pressed on it.

        Example event:
        {'y': 13, 'x': 1737, 'button': 1, 'name': 'empty', 'instance': 'first'}
        """
        while self.lock.is_set():
            event_str = self.poller_inp.readline()
            if not event_str:
                continue
            try:
<<<<<<< HEAD
                # remove leading comma if present
                if event_str[0] == ',':
                    event_str = event_str[1:]
                event = loads(event_str)

                if self.config['debug']:
                    syslog(LOG_INFO, 'received event {}'.format(event))

                # usage variables
                instance = event.get('instance', '')
                name = event.get('name', '')

                # i3status module name guess
                instance, name = self.i3status_mod_guess(instance, name)
                if self.config['debug']:
                    syslog(
                        LOG_INFO,
                        'trying to dispatch event to module "{}"'.format(
                            '{} {}'.format(name, instance).strip()))

                # guess the module config name
                module_name = '{} {}'.format(name, instance).strip()
                # do the work
                self.process_event(module_name, event)
=======
                with jsonify(event) as (prefix, event):
                    if self.config['debug']:
                        syslog(LOG_INFO, 'received event {}'.format(event))

                    # usage variables
                    instance = event.get('instance', '')
                    name = event.get('name', '')

                    if self.config['debug']:
                        syslog(
                            LOG_INFO,
                            'trying to dispatch event to module "{}"'.format(
                                '{} {}'.format(name, instance).strip()))

                    # guess the module config name
                    module_name = '{} {}'.format(name, instance).strip()
                    # do the work
                    self.process_event(module_name, event)
>>>>>>> 4a01e340

            except Exception:
                err = sys.exc_info()[1]
                syslog(LOG_WARNING, 'event failed ({})'.format(err))<|MERGE_RESOLUTION|>--- conflicted
+++ resolved
@@ -229,7 +229,6 @@
             if not event_str:
                 continue
             try:
-<<<<<<< HEAD
                 # remove leading comma if present
                 if event_str[0] == ',':
                     event_str = event_str[1:]
@@ -242,8 +241,6 @@
                 instance = event.get('instance', '')
                 name = event.get('name', '')
 
-                # i3status module name guess
-                instance, name = self.i3status_mod_guess(instance, name)
                 if self.config['debug']:
                     syslog(
                         LOG_INFO,
@@ -254,26 +251,6 @@
                 module_name = '{} {}'.format(name, instance).strip()
                 # do the work
                 self.process_event(module_name, event)
-=======
-                with jsonify(event) as (prefix, event):
-                    if self.config['debug']:
-                        syslog(LOG_INFO, 'received event {}'.format(event))
-
-                    # usage variables
-                    instance = event.get('instance', '')
-                    name = event.get('name', '')
-
-                    if self.config['debug']:
-                        syslog(
-                            LOG_INFO,
-                            'trying to dispatch event to module "{}"'.format(
-                                '{} {}'.format(name, instance).strip()))
-
-                    # guess the module config name
-                    module_name = '{} {}'.format(name, instance).strip()
-                    # do the work
-                    self.process_event(module_name, event)
->>>>>>> 4a01e340
 
             except Exception:
                 err = sys.exc_info()[1]
