--- conflicted
+++ resolved
@@ -75,16 +75,9 @@
         self.initialized = False
 
     def _init(self):
-<<<<<<< HEAD
-=======
-        try:
-            self.py3_wrapper = self.py3_module.py3_wrapper
-        except AttributeError:
-            self.py3_wrapper = None
         # if no items don't cycle
         if not self.items:
             self.cycle = 0
->>>>>>> f5ccee78
         self._cycle_time = time() + self.cycle
         self.initialized = True
 
