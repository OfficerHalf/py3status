import sys
import os

from copy import deepcopy
from json import dumps, loads
from datetime import datetime, timedelta, tzinfo
from subprocess import Popen
from subprocess import PIPE
from syslog import syslog, LOG_INFO
from signal import SIGUSR2, SIGSTOP, SIG_IGN, signal
from tempfile import NamedTemporaryFile
from threading import Thread
from time import time

from py3status.profiling import profile
from py3status.helpers import jsonify, print_line
from py3status.events import IOPoller

TIME_FORMAT = '%Y-%m-%d %H:%M:%S'
TZTIME_FORMAT = '%Y-%m-%d %H:%M:%S %Z'
TIME_MODULES = ['time', 'tztime']

DEFAULT_I3STATUS_INTERVAL = 15
I3STATUS_CONF_GENERAL = """
    general {
        interval = %s
        colors = false
        output_format = "i3bar"
    }
"""


class Tz(tzinfo):
    """
    Timezone info for creating dates.
    This is mainly so we can use %Z in strftime
    """

    def __init__(self, name, offset):
        self._offset = offset
        self._name = name

    def utcoffset(self, dt):
        return self._offset

    def tzname(self, dt):
        return str(self._name)

    def dst(self, dt):
        # we have no idea if daylight savings, so just say no kids
        return timedelta(0)


class I3statusModule:
    """
    This a wrapper for i3status items so that they mirror some of the methods
    of the Module class.  It also helps encapsulate the auto time updating for
    `time` and `tztime`.
    """

    def __init__(self, module_name, py3_wrapper):
        self.i3status_pipe = None
        self.module_name = module_name

        # i3status returns different name/instances than it is sent we want to
        # be able to restore the correct ones.
        try:
            name, instance = self.module_name.split()
        except:
            name = self.module_name
            instance = ''
        self.name = name
        self.instance = instance

        self.item = {}

        self.i3status = py3_wrapper.i3status_thread
        self.py3_wrapper = py3_wrapper

        self.is_time_module = name in TIME_MODULES
        if self.is_time_module:
            self.tz = None
            self.set_time_format()

    def __repr__(self):
        return '<I3statusModule {}>'.format(self.module_name)

    def get_latest(self):
        return [self.item]

    def update_from_item(self, item):
        """
        Update from i3status output. returns if item has changed.
        """
        # Restore the name/instance.
        item['name'] = self.name
        item['instance'] = self.instance

        # have we updated?
        is_updated = self.item != item
        self.item = item
        if self.is_time_module:
            # If no timezone or a minute has passed update timezone
            # FIXME we should also check if resuming from suspended
            if not self.tz or int(time()) % 60 != 0:
                self.set_time_zone()
            # update time to be shown
            is_updated = self.update_time_value()
        return is_updated

    def set_time_format(self):
        config = self.i3status.config.get(self.module_name, {})
        time_format = config.get('format', TIME_FORMAT)
        # Handle format_time parameter if exists
        # Not sure if i3status supports this but docs say it does
        if 'format_time' in config:
            time_format = time_format.replace('%time', config['format_time'])
        self.time_format = time_format

    def update_time_value(self):
        date = datetime.now(self.tz)
        # set the full_text with the correctly formatted date
        new_value = date.strftime(self.time_format)
        updated = self.item['full_text'] != new_value
        if updated:
            self.item['full_text'] = new_value
        return updated

    def set_time_zone(self):
        """
        Work out the time zone and create a shim tzinfo.
        """
        # parse i3status date
        i3s_time = self.item['full_text'].encode('UTF-8', 'replace')
        try:
            # python3 compatibility code
            i3s_time = i3s_time.decode()
        except:
            pass

        # get datetime and time zone info
        parts = i3s_time.split()
        i3s_datetime = ' '.join(parts[:2])
        i3s_time_tz = parts[2]

        date = datetime.strptime(i3s_datetime, TIME_FORMAT)
        # calculate the time delta
        utcnow = datetime.utcnow()
        delta = (
            datetime(date.year, date.month, date.day, date.hour, date.minute) -
            datetime(utcnow.year, utcnow.month, utcnow.day, utcnow.hour,
                     utcnow.minute))
        # create our custom timezone
        self.tz = Tz(i3s_time_tz, delta)


class I3status(Thread):
    """
    This class is responsible for spawning i3status and reading its output.
    """

    def __init__(self, py3_wrapper):
        """
        Our output will be read asynchronously from 'last_output'.
        """
        Thread.__init__(self)
        self.error = None
        self.i3status_module_names = [
            'battery', 'cpu_temperature', 'cpu_usage', 'ddate', 'disk',
            'ethernet', 'ipv6', 'load', 'path_exists', 'run_watch', 'time',
            'tztime', 'volume', 'wireless'
        ]
        self.i3modules = {}
        self.json_list = None
        self.json_list_ts = None
        self.last_output = None
        self.last_prefix = None
        self.lock = py3_wrapper.lock
        self.new_update = False
        self.py3_wrapper = py3_wrapper
        self.ready = False
        self.standalone = py3_wrapper.config['standalone']
        self.time_modules = []
        self.tmpfile_path = None
        #
        config_path = py3_wrapper.config['i3status_config_path']
        self.config = self.i3status_config_reader(config_path)

    def update_times(self):
        """
        Update time for any i3status time/tztime items.
        """
        updated = []
        for module in self.i3modules.values():
            if module.is_time_module:
                if module.update_time_value():
                    updated.append(module.module_name)
        if updated:
            # trigger the update so new time is shown
            self.py3_wrapper.notify_update(updated)

    def valid_config_param(self, param_name, cleanup=False):
        """
        Check if a given section name is a valid parameter for i3status.
        """
        if cleanup:
            valid_config_params = [
                _
                for _ in self.i3status_module_names
                if _ not in ['cpu_usage', 'ddate', 'ipv6', 'load', 'time']
            ]
        else:
            valid_config_params = self.i3status_module_names + [
                'general', 'order'
            ]
        return param_name.split(' ')[0] in valid_config_params

    @staticmethod
    def eval_config_parameter(param):
        """
        Try to evaluate the given parameter as a string or integer and return
        it properly. This is used to parse i3status configuration parameters
        such as 'disk "/home" {}' or worse like '"cpu_temperature" 0 {}'.
        """
        params = param.split(' ')
        result_list = list()

        for p in params:
            try:
                e_value = eval(p)
                if isinstance(e_value, str) or isinstance(e_value, int):
                    p = str(e_value)
                else:
                    raise ValueError()
            except (NameError, SyntaxError, ValueError):
                pass
            finally:
                result_list.append(p)

        return ' '.join(result_list)

    @staticmethod
    def eval_config_value(value):
        """
        Try to evaluate the given parameter as a string or integer and return
        it properly. This is used to parse i3status configuration parameters
        such as 'disk "/home" {}' or worse like '"cpu_temperature" 0 {}'.
        """
        if value.lower() in ('true', 'false'):
            return eval(value.title())
        try:
            e_value = eval(value)
            if isinstance(e_value, str):
                if e_value.lower() in ('true', 'false'):
                    value = eval(e_value.title())
                else:
                    value = e_value
            elif isinstance(e_value, int):
                value = e_value
            else:
                raise ValueError()
        except (NameError, ValueError):
            pass
        finally:
            return value

    def i3status_config_reader(self, i3status_config_path):
        """
        Parse i3status.conf so we can adapt our code to the i3status config.
        """
        config = {
            'general': {
                'color_bad': '#FF0000',
                'color_degraded': '#FFFF00',
                'color_good': '#00FF00',
                'color_separator': '#333333',
                'colors': False,
                'interval': 5,
                'output_format': 'i3bar'
            },
            'i3s_modules': [],
            'on_click': {},
            'order': [],
            '.group_extras': [],  # extra i3status modules needed by groups
            '.module_groups': {},  # record groups that modules are in
            'py3_modules': []
        }

        # some ugly parsing
        in_section = False
        section_name = ''
        group_name = None

        for line in open(i3status_config_path, 'r'):
            line = line.strip(' \t\n\r')

            if not line or line.startswith('#'):
                continue

            if line.startswith('order'):
                in_section = True
                section_name = 'order'

            if not in_section and line.startswith('group'):
                group_name = line.split('{')[0].strip()
                config[group_name] = {'items': []}
                continue

            if not in_section and group_name and line == '}':
                group_name = None
                continue

            if group_name and not in_section and '=' in line:
                # check this is not a section definition
                if '{' not in line or line.index('{') > line.index('='):
                    key = line.split('=', 1)[0].strip()
                    key = self.eval_config_parameter(key)
                    value = line.split('=', 1)[1].strip()
                    value = self.eval_config_value(value)
                    if not key.startswith('on_click'):
                        config[group_name][key] = value
                    else:
                        # on_click special parameters
                        try:
                            button = int(key.split()[1])
                            if button not in range(1, 6):
                                raise ValueError('should be 1, 2, 3, 4 or 5')
                        except IndexError as e:
                            raise IndexError(
                                'missing "button id" for "on_click" '
                                'parameter in group {}'.format(group_name))
                        except ValueError as e:
                            raise ValueError('invalid "button id" '
                                             'for "on_click" parameter '
                                             'in group {} ({})'.format(
                                                 group_name, e))
                        on_c = config['on_click']
                        on_c[group_name] = on_c.get(group_name, {})
                        on_c[group_name][button] = value
                    continue

            if not in_section:
                section_name = line.split('{')[0].strip()
                section_name = self.eval_config_parameter(section_name)
                if not section_name:
                    continue
                else:
                    in_section = True
                    if section_name not in config:
                        config[section_name] = {}
                    if group_name:
                        # update the items in the group
                        config[group_name]['items'].append(section_name)
                        section = config['.module_groups'].setdefault(section_name, [])
                        if group_name not in section:
                            section.append(group_name)
                        if not self.valid_config_param(section_name):
                            # py3status module add a reference to the group and
                            # make sure we have it in the list of modules to
                            # run
                            if section_name not in config['py3_modules']:
                                config['py3_modules'].append(section_name)
                        else:
                            # i3status module.  Add to the list of needed
                            # modules and add to the `.group-extras` config to
                            # ensure that it gets run even though not in
                            # `order` config
                            if section_name not in config['i3s_modules']:
                                config['i3s_modules'].append(section_name)
                            if section_name not in config['.group_extras']:
                                config['.group_extras'].append(section_name)

            if '{' in line:
                in_section = True

            if section_name and '=' in line:
                section_line = line

                # one liner cases
                if line.endswith('}'):
                    section_line = section_line.split('}', -1)[0].strip()
                if line.startswith(section_name + ' {'):
                    section_line = section_line.split(section_name + ' {')[
                        1].strip()

                key = section_line.split('=', 1)[0].strip()
                key = self.eval_config_parameter(key)

                value = section_line.split('=', 1)[1].strip()
                value = self.eval_config_value(value)

                if section_name == 'order':
                    config[section_name].append(value)
                    line = '}'

                    # create an empty config for this module
                    if value not in config:
                        config[value] = {}

                    # detect internal modules to be loaded dynamically
                    if not self.valid_config_param(value):
                        config['py3_modules'].append(value)
                    else:
                        config['i3s_modules'].append(value)
                else:
                    if not key.startswith('on_click'):
                        config[section_name][key] = value
                    else:
                        # on_click special parameters
                        try:
                            button = int(key.split()[1])
                            if button not in range(1, 6):
                                raise ValueError('should be 1, 2, 3, 4 or 5')
                        except IndexError as e:
                            raise IndexError(
                                'missing "button id" for "on_click" '
                                'parameter in section {}'.format(section_name))
                        except ValueError as e:
                            raise ValueError('invalid "button id" '
                                             'for "on_click" parameter '
                                             'in section {} ({})'.format(
                                                 section_name, e))
                        on_c = config['on_click']
                        on_c[section_name] = on_c.get(section_name, {})
                        on_c[section_name][button] = value

            if line.endswith('}'):
                in_section = False
                section_name = ''

        # py3status only uses the i3bar protocol because it needs JSON output
        if config['general']['output_format'] != 'i3bar':
            raise RuntimeError('i3status output_format should be set' +
                               ' to "i3bar" on {}'.format(
                                   i3status_config_path,
                                   ' or on your own {}/.i3status.conf'.format(
                                       os.path.expanduser(
                                           '~')) if i3status_config_path ==
                                   '/etc/i3status.conf' else ''))

        # time and tztime modules need a format for correct processing
        for name in config:
            if name.split()[0] in TIME_MODULES and 'format' not in config[
                    name]:
                if name.split()[0] == 'time':
                    config[name]['format'] = TIME_FORMAT
                else:
                    config[name]['format'] = TZTIME_FORMAT

        def clean_i3status_modules(key):
            # cleanup unconfigured i3status modules that have no default
            for module_name in deepcopy(config[key]):
                if (self.valid_config_param(module_name,
                                            cleanup=True) and
                        not config.get(module_name)):
                    config.pop(module_name)
                    if module_name in config['i3s_modules']:
                        config['i3s_modules'].remove(module_name)
                    config[key].remove(module_name)

        clean_i3status_modules('order')
        clean_i3status_modules('.group_extras')
        return config

    def set_responses(self, json_list):
        """
        Set the given i3status responses on their respective configuration.
        """
        self.update_json_list()
        updates = []
        for index, item in enumerate(self.json_list):
            conf_name = self.config['i3s_modules'][index]
            if conf_name not in self.i3modules:
                self.i3modules[conf_name] = I3statusModule(conf_name,
                                                           self.py3_wrapper)
            if self.i3modules[conf_name].update_from_item(item):
                updates.append(conf_name)
        self.py3_wrapper.notify_update(updates)

    def update_json_list(self):
        """
        Copy the last json list output from i3status so that any module
        can modify it without altering the original output.
        This is done so that any module's alteration of a i3status output json
        will not be overwritten when the next i3status output gets polled.
        """
        self.json_list = deepcopy(self.last_output)

    @staticmethod
    def write_in_tmpfile(text, tmpfile):
        """
        Write the given text in the given tmpfile in python2 and python3.
        """
        try:
            tmpfile.write(text)
        except TypeError:
            tmpfile.write(str.encode(text))

    def write_tmp_i3status_config(self, tmpfile):
        """
        Given a temporary file descriptor, write a valid i3status config file
        based on the parsed one from 'i3status_config_path'.
        """
<<<<<<< HEAD
        # general section
        interval = self.config.get('general', {}).get(
            'interval', DEFAULT_I3STATUS_INTERVAL)
        self.write_in_tmpfile(I3STATUS_CONF_GENERAL % interval, tmpfile)
        # order += ...
        for module in self.config['i3s_modules']:
            self.write_in_tmpfile('order += "%s"\n' % module, tmpfile)
        self.write_in_tmpfile('\n', tmpfile)
        # config params for each module
        for module in self.config['i3s_modules']:
            section = self.config[module]
            self.write_in_tmpfile('%s {\n' % module, tmpfile)
            for key, value in section.items():
                # Set known fixed format for time and tztime so we can work
                # out the timezone
                if module.split()[0] in TIME_MODULES:
                    if key == 'format':
                        value = TZTIME_FORMAT
                    if key == 'format_time':
                        continue
                if isinstance(value, bool):
                    value = '{}'.format(value).lower()
                self.write_in_tmpfile('    %s = "%s"\n' % (key, value),
                                      tmpfile)
            self.write_in_tmpfile('}\n\n', tmpfile)
=======
        for section_name, conf in sorted(self.config.items()):
            if section_name in ['i3s_modules', 'py3_modules', '.group_extras',
                                '.module_groups']:
                continue
            elif section_name == 'order':
                for module_name in conf:
                    if self.valid_config_param(module_name):
                        self.write_in_tmpfile('order += "%s"\n' % module_name,
                                              tmpfile)
                # we need to make sure any additional i3status modules needed
                # for groups are added to the i3status config
                for module_name in self.config['.group_extras']:
                    self.write_in_tmpfile('order += "%s"\n' % module_name,
                                          tmpfile)

                self.write_in_tmpfile('\n', tmpfile)
            elif self.valid_config_param(section_name) and conf:
                self.write_in_tmpfile('%s {\n' % section_name, tmpfile)
                for key, value in conf.items():
                    # Set known fixed format for time and tztime so we can work
                    # out the timezone
                    if section_name.split()[
                            0] in TIME_MODULES:
                        if key == 'format':
                            value = TZTIME_FORMAT
                        if key == 'format_time':
                            continue
                    if isinstance(value, bool):
                        value = '{}'.format(value).lower()
                    self.write_in_tmpfile('    %s = "%s"\n' % (key, value),
                                          tmpfile)
                self.write_in_tmpfile('}\n\n', tmpfile)
>>>>>>> 4a01e340
        tmpfile.flush()

    def suspend_i3status(self):
        # Put i3status to sleep
        if self.i3status_pipe:
            self.i3status_pipe.send_signal(SIGSTOP)

    @profile
    def run(self):
        """
        Spawn i3status using a self generated config file and poll its output.
        """
        try:
            with NamedTemporaryFile(prefix='py3status_') as tmpfile:
                self.write_tmp_i3status_config(tmpfile)
                syslog(LOG_INFO,
                       'i3status spawned using config file {}'.format(
                           tmpfile.name))

                i3status_pipe = Popen(
                    ['i3status', '-c', tmpfile.name],
                    stdout=PIPE,
                    stderr=PIPE,
                    # Ignore the SIGUSR2 signal for this subprocess
                    preexec_fn=lambda:  signal(SIGUSR2, SIG_IGN)
                )
                self.poller_inp = IOPoller(i3status_pipe.stdout)
                self.poller_err = IOPoller(i3status_pipe.stderr)
                self.tmpfile_path = tmpfile.name

                # Store the pipe so we can signal it
                self.i3status_pipe = i3status_pipe

                try:
                    # loop on i3status output
                    while self.lock.is_set():
                        line = self.poller_inp.readline()
                        if line:
                            if line.startswith('[{'):
                                print_line(line)
                                with jsonify(line) as (prefix, json_list):
                                    self.last_output = json_list
                                    self.last_prefix = ','
                                    self.set_responses(json_list)
                                self.ready = True
                            elif not line.startswith(','):
                                if 'version' in line:
                                    header = loads(line)
                                    header.update({'click_events': True})
                                    # set custom stop signal
                                    header['stop_signal'] = SIGUSR2
                                    line = dumps(header)
                                print_line(line)
                            else:
                                with jsonify(line) as (prefix, json_list):
                                    self.last_output = json_list
                                    self.last_prefix = prefix
                                    self.set_responses(json_list)
                        else:
                            err = self.poller_err.readline()
                            code = i3status_pipe.poll()
                            if code is not None:
                                msg = 'i3status died'
                                if err:
                                    msg += ' and said: {}'.format(err)
                                else:
                                    msg += ' with code {}'.format(code)
                                raise IOError(msg)
                except IOError:
                    err = sys.exc_info()[1]
                    self.error = err
        except OSError:
            # we cleanup the tmpfile ourselves so when the delete will occur
            # it will usually raise an OSError: No such file or directory
            pass
        self.i3status_pipe = None

    def cleanup_tmpfile(self):
        """
        Cleanup i3status tmp configuration file.
        """
        if os.path.isfile(self.tmpfile_path):
            os.remove(self.tmpfile_path)

    def mock(self):
        """
        Mock i3status behavior, used in standalone mode.
        """
        # mock thread is_alive() method
        self.is_alive = lambda: True

        # mock i3status base output
        init_output = ['{"click_events": true, "version": 1}', '[', '[]']
        for line in init_output:
            print_line(line)

        # mock i3status output parsing
        self.last_output = []
        self.last_prefix = ','
        self.update_json_list()<|MERGE_RESOLUTION|>--- conflicted
+++ resolved
@@ -57,6 +57,7 @@
     of the Module class.  It also helps encapsulate the auto time updating for
     `time` and `tztime`.
     """
+
 
     def __init__(self, module_name, py3_wrapper):
         self.i3status_pipe = None
@@ -501,7 +502,6 @@
         Given a temporary file descriptor, write a valid i3status config file
         based on the parsed one from 'i3status_config_path'.
         """
-<<<<<<< HEAD
         # general section
         interval = self.config.get('general', {}).get(
             'interval', DEFAULT_I3STATUS_INTERVAL)
@@ -527,40 +527,6 @@
                 self.write_in_tmpfile('    %s = "%s"\n' % (key, value),
                                       tmpfile)
             self.write_in_tmpfile('}\n\n', tmpfile)
-=======
-        for section_name, conf in sorted(self.config.items()):
-            if section_name in ['i3s_modules', 'py3_modules', '.group_extras',
-                                '.module_groups']:
-                continue
-            elif section_name == 'order':
-                for module_name in conf:
-                    if self.valid_config_param(module_name):
-                        self.write_in_tmpfile('order += "%s"\n' % module_name,
-                                              tmpfile)
-                # we need to make sure any additional i3status modules needed
-                # for groups are added to the i3status config
-                for module_name in self.config['.group_extras']:
-                    self.write_in_tmpfile('order += "%s"\n' % module_name,
-                                          tmpfile)
-
-                self.write_in_tmpfile('\n', tmpfile)
-            elif self.valid_config_param(section_name) and conf:
-                self.write_in_tmpfile('%s {\n' % section_name, tmpfile)
-                for key, value in conf.items():
-                    # Set known fixed format for time and tztime so we can work
-                    # out the timezone
-                    if section_name.split()[
-                            0] in TIME_MODULES:
-                        if key == 'format':
-                            value = TZTIME_FORMAT
-                        if key == 'format_time':
-                            continue
-                    if isinstance(value, bool):
-                        value = '{}'.format(value).lower()
-                    self.write_in_tmpfile('    %s = "%s"\n' % (key, value),
-                                          tmpfile)
-                self.write_in_tmpfile('}\n\n', tmpfile)
->>>>>>> 4a01e340
         tmpfile.flush()
 
     def suspend_i3status(self):
